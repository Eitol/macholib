[metadata]
name = macholib
<<<<<<< HEAD
version = 1.6
=======
version = 1.5.1
>>>>>>> b053e465
description = Mach-O header analysis and editing
long_description_file = README.txt doc/changelog.rst
classifiers = 
    Intended Audience :: Developers
    License :: OSI Approved :: MIT License
    Programming Language :: Python
    Programming Language :: Python :: 2
    Programming Language :: Python :: 3
    Operating System :: MacOS :: MacOS X
    Topic :: Software Development :: Libraries :: Python Modules
    Topic :: Software Development :: Build Tools

maintainer = Ronald Oussoren
maintainer_email = ronaldoussoren@mac.com
url = http://bitbucket.org/ronaldoussoren/macholib
download_url = http://pypi.python.org/pypi/macholib
packages = macholib
license = MIT
platforms = any
requires-dist =
    altgraph (>=0.11)
zip-safe = yes
console_scripts = 
    macho_find = macholib.macho_find:main
    macho_standalone = macholib.macho_standalone:main
    macho_dump = macholib.macho_dump:main<|MERGE_RESOLUTION|>--- conflicted
+++ resolved
@@ -1,10 +1,5 @@
 [metadata]
-name = macholib
-<<<<<<< HEAD
 version = 1.6
-=======
-version = 1.5.1
->>>>>>> b053e465
 description = Mach-O header analysis and editing
 long_description_file = README.txt doc/changelog.rst
 classifiers = 
